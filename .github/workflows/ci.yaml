--- conflicted
+++ resolved
@@ -1,26 +1,16 @@
 name: Java CI
 
-<<<<<<< HEAD
-on: [ push, pull_request ]
-=======
 on: [workflow_dispatch, push, pull_request]
->>>>>>> ca8118f7
 
 jobs:
   test:
     runs-on: ${{ matrix.os }}
     strategy:
       matrix:
-<<<<<<< HEAD
-        os: [ ubuntu-latest, macos-latest, windows-latest ]
-        java: [ 11, 17, 21, 22, 23-ea ]
-        distribution: [ 'temurin' ]
-=======
         cache: [maven]
         distribution: [temurin]
         java: [17, 21, 22, 23-ea, 24-ea]
         os: [ubuntu-latest, macos-latest, windows-latest]
->>>>>>> ca8118f7
       fail-fast: false
       max-parallel: 4
     name: Test JDK ${{ matrix.java }}, ${{ matrix.os }}
