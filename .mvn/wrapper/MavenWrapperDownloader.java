--- conflicted
+++ resolved
@@ -30,11 +30,7 @@
 import java.util.concurrent.ThreadLocalRandom;
 
 public final class MavenWrapperDownloader {
-<<<<<<< HEAD
-    private static final String WRAPPER_VERSION = "3.2.0";
-=======
     private static final String WRAPPER_VERSION = "3.3.2";
->>>>>>> ca8118f7
 
     private static final boolean VERBOSE = Boolean.parseBoolean(System.getenv("MVNW_VERBOSE"));
 
@@ -48,11 +44,7 @@
 
         try {
             log(" - Downloader started");
-<<<<<<< HEAD
-            final URL wrapperUrl = new URL(args[0]);
-=======
             final URL wrapperUrl = URI.create(args[0]).toURL();
->>>>>>> ca8118f7
             final String jarPath = args[1].replace("..", ""); // Sanitize path
             final Path wrapperJarPath = Paths.get(jarPath).toAbsolutePath().normalize();
             downloadFileFromURL(wrapperUrl, wrapperJarPath);
@@ -67,11 +59,7 @@
     }
 
     private static void downloadFileFromURL(URL wrapperUrl, Path wrapperJarPath)
-<<<<<<< HEAD
-        throws IOException {
-=======
             throws IOException {
->>>>>>> ca8118f7
         log(" - Downloading to: " + wrapperJarPath);
         if (System.getenv("MVNW_USERNAME") != null && System.getenv("MVNW_PASSWORD") != null) {
             final String username = System.getenv("MVNW_USERNAME");
@@ -83,10 +71,6 @@
                 }
             });
         }
-<<<<<<< HEAD
-        try (InputStream inStream = wrapperUrl.openStream()) {
-            Files.copy(inStream, wrapperJarPath, StandardCopyOption.REPLACE_EXISTING);
-=======
         Path temp = wrapperJarPath
                 .getParent()
                 .resolve(wrapperJarPath.getFileName() + "."
@@ -96,7 +80,6 @@
             Files.move(temp, wrapperJarPath, StandardCopyOption.REPLACE_EXISTING);
         } finally {
             Files.deleteIfExists(temp);
->>>>>>> ca8118f7
         }
         log(" - Downloader complete");
     }
