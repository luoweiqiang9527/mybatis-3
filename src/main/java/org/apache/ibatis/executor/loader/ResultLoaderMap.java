--- conflicted
+++ resolved
@@ -58,21 +58,14 @@
         }
         loaderMap.put(upperFirst, new LoadPair(property, metaResultObject, resultLoader));
     }
-<<<<<<< HEAD
 
     public final Map<String, LoadPair> getProperties() {
         return new HashMap<>(this.loaderMap);
-=======
-    loaderMap.put(upperFirst, new LoadPair(property, metaResultObject, resultLoader));
-  }
-
-  public final Map<String, LoadPair> getProperties() {
-    return new HashMap<>(this.loaderMap);
-  }
-
-  public Set<String> getPropertyNames() {
-    return loaderMap.keySet();
-  }
+    }
+
+    public Set<String> getPropertyNames() {
+        return loaderMap.keySet();
+    }
 
   public int size() {
     return loaderMap.size();
@@ -81,30 +74,6 @@
   public boolean isEmpty() {
     return loaderMap.isEmpty();
   }
-
-  public boolean hasLoader(String property) {
-    return loaderMap.containsKey(property.toUpperCase(Locale.ENGLISH));
-  }
-
-  public boolean load(String property) throws SQLException {
-    LoadPair pair = loaderMap.remove(property.toUpperCase(Locale.ENGLISH));
-    if (pair != null) {
-      pair.load();
-      return true;
->>>>>>> ca8118f7
-    }
-
-    public Set<String> getPropertyNames() {
-        return loaderMap.keySet();
-    }
-
-    public int size() {
-        return loaderMap.size();
-    }
-
-    public boolean isEmpty() {
-        return loaderMap.isEmpty();
-    }
 
     public boolean hasLoader(String property) {
         return loaderMap.containsKey(property.toUpperCase(Locale.ENGLISH));
