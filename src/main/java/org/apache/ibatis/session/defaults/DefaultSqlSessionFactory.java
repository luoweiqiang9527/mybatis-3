/*
 *    Copyright 2009-2024 the original author or authors.
 *
 *    Licensed under the Apache License, Version 2.0 (the "License");
 *    you may not use this file except in compliance with the License.
 *    You may obtain a copy of the License at
 *
 *       https://www.apache.org/licenses/LICENSE-2.0
 *
 *    Unless required by applicable law or agreed to in writing, software
 *    distributed under the License is distributed on an "AS IS" BASIS,
 *    WITHOUT WARRANTIES OR CONDITIONS OF ANY KIND, either express or implied.
 *    See the License for the specific language governing permissions and
 *    limitations under the License.
 */
package org.apache.ibatis.session.defaults;

import java.sql.Connection;
import java.sql.SQLException;

import org.apache.ibatis.exceptions.ExceptionFactory;
import org.apache.ibatis.executor.ErrorContext;
import org.apache.ibatis.executor.Executor;
import org.apache.ibatis.mapping.Environment;
import org.apache.ibatis.session.Configuration;
import org.apache.ibatis.session.ExecutorType;
import org.apache.ibatis.session.SqlSession;
import org.apache.ibatis.session.SqlSessionFactory;
import org.apache.ibatis.session.TransactionIsolationLevel;
import org.apache.ibatis.transaction.Transaction;
import org.apache.ibatis.transaction.TransactionFactory;
import org.apache.ibatis.transaction.managed.ManagedTransactionFactory;

/**
 * @author Clinton Begin
 */
public class DefaultSqlSessionFactory implements SqlSessionFactory {

<<<<<<< HEAD
    private final Configuration configuration;

    public DefaultSqlSessionFactory(Configuration configuration) {
        this.configuration = configuration;
    }

    /**
     * 打开一个新的SqlSession。
     *
     * 此方法用于根据当前配置打开一个新的SqlSession。它不接受任何参数，直接调用
     * openSessionFromDataSource 方法来实现具体的会话打开逻辑。
     *
     * @return SqlSession 一个新的SqlSession实例，用于执行SQL操作。
     */
    @Override
    public SqlSession openSession() {
        // 使用默认的执行器类型、不指定事务隔离级别、不自动提交事务来打开会话
        return openSessionFromDataSource(configuration.getDefaultExecutorType(), null, false);
    }

    @Override
    public SqlSession openSession(boolean autoCommit) {
        return openSessionFromDataSource(configuration.getDefaultExecutorType(), null, autoCommit);
    }

    @Override
    public SqlSession openSession(ExecutorType execType) {
        return openSessionFromDataSource(execType, null, false);
    }

    @Override
    public SqlSession openSession(TransactionIsolationLevel level) {
        return openSessionFromDataSource(configuration.getDefaultExecutorType(), level, false);
    }

    @Override
    public SqlSession openSession(ExecutorType execType, TransactionIsolationLevel level) {
        return openSessionFromDataSource(execType, level, false);
    }

    @Override
    public SqlSession openSession(ExecutorType execType, boolean autoCommit) {
        return openSessionFromDataSource(execType, null, autoCommit);
=======
  private final Configuration configuration;

  public DefaultSqlSessionFactory(Configuration configuration) {
    this.configuration = configuration;
  }

  @Override
  public SqlSession openSession() {
    return openSessionFromDataSource(configuration.getDefaultExecutorType(), null, false);
  }

  @Override
  public SqlSession openSession(boolean autoCommit) {
    return openSessionFromDataSource(configuration.getDefaultExecutorType(), null, autoCommit);
  }

  @Override
  public SqlSession openSession(ExecutorType execType) {
    return openSessionFromDataSource(execType, null, false);
  }

  @Override
  public SqlSession openSession(TransactionIsolationLevel level) {
    return openSessionFromDataSource(configuration.getDefaultExecutorType(), level, false);
  }

  @Override
  public SqlSession openSession(ExecutorType execType, TransactionIsolationLevel level) {
    return openSessionFromDataSource(execType, level, false);
  }

  @Override
  public SqlSession openSession(ExecutorType execType, boolean autoCommit) {
    return openSessionFromDataSource(execType, null, autoCommit);
  }

  @Override
  public SqlSession openSession(Connection connection) {
    return openSessionFromConnection(configuration.getDefaultExecutorType(), connection);
  }

  @Override
  public SqlSession openSession(ExecutorType execType, Connection connection) {
    return openSessionFromConnection(execType, connection);
  }

  @Override
  public Configuration getConfiguration() {
    return configuration;
  }

  protected SqlSession createSqlSession(Configuration configuration, Executor executor, boolean autoCommit) {
    return new DefaultSqlSession(configuration, executor, autoCommit);
  }

  private SqlSession openSessionFromDataSource(ExecutorType execType, TransactionIsolationLevel level,
      boolean autoCommit) {
    Transaction tx = null;
    try {
      final Environment environment = configuration.getEnvironment();
      final TransactionFactory transactionFactory = getTransactionFactoryFromEnvironment(environment);
      tx = transactionFactory.newTransaction(environment.getDataSource(), level, autoCommit);
      final Executor executor = configuration.newExecutor(tx, execType);
      return createSqlSession(configuration, executor, autoCommit);
    } catch (Exception e) {
      closeTransaction(tx); // may have fetched a connection so lets call close()
      throw ExceptionFactory.wrapException("Error opening session.  Cause: " + e, e);
    } finally {
      ErrorContext.instance().reset();
    }
  }

  private SqlSession openSessionFromConnection(ExecutorType execType, Connection connection) {
    try {
      boolean autoCommit;
      try {
        autoCommit = connection.getAutoCommit();
      } catch (SQLException e) {
        // Failover to true, as most poor drivers
        // or databases won't support transactions
        autoCommit = true;
      }
      final Environment environment = configuration.getEnvironment();
      final TransactionFactory transactionFactory = getTransactionFactoryFromEnvironment(environment);
      final Transaction tx = transactionFactory.newTransaction(connection);
      final Executor executor = configuration.newExecutor(tx, execType);
      return createSqlSession(configuration, executor, autoCommit);
    } catch (Exception e) {
      throw ExceptionFactory.wrapException("Error opening session.  Cause: " + e, e);
    } finally {
      ErrorContext.instance().reset();
>>>>>>> ca8118f7
    }

    @Override
    public SqlSession openSession(Connection connection) {
        return openSessionFromConnection(configuration.getDefaultExecutorType(), connection);
    }

    @Override
    public SqlSession openSession(ExecutorType execType, Connection connection) {
        return openSessionFromConnection(execType, connection);
    }

    @Override
    public Configuration getConfiguration() {
        return configuration;
    }

    private SqlSession openSessionFromDataSource(ExecutorType execType, TransactionIsolationLevel level,
                                                 boolean autoCommit) {
        Transaction tx = null;
        try {
            final Environment environment = configuration.getEnvironment();
            final TransactionFactory transactionFactory = getTransactionFactoryFromEnvironment(environment);
            tx = transactionFactory.newTransaction(environment.getDataSource(), level, autoCommit);
            final Executor executor = configuration.newExecutor(tx, execType);
            return new DefaultSqlSession(configuration, executor, autoCommit);
        } catch (Exception e) {
            closeTransaction(tx); // may have fetched a connection so lets call close()
            throw ExceptionFactory.wrapException("Error opening session.  Cause: " + e, e);
        } finally {
            ErrorContext.instance().reset();
        }
    }

    private SqlSession openSessionFromConnection(ExecutorType execType, Connection connection) {
        try {
            boolean autoCommit;
            try {
                autoCommit = connection.getAutoCommit();
            } catch (SQLException e) {
                // Failover to true, as most poor drivers
                // or databases won't support transactions
                autoCommit = true;
            }
            final Environment environment = configuration.getEnvironment();
            final TransactionFactory transactionFactory = getTransactionFactoryFromEnvironment(environment);
            final Transaction tx = transactionFactory.newTransaction(connection);
            final Executor executor = configuration.newExecutor(tx, execType);
            return new DefaultSqlSession(configuration, executor, autoCommit);
        } catch (Exception e) {
            throw ExceptionFactory.wrapException("Error opening session.  Cause: " + e, e);
        } finally {
            ErrorContext.instance().reset();
        }
    }

    private TransactionFactory getTransactionFactoryFromEnvironment(Environment environment) {
        if (environment == null || environment.getTransactionFactory() == null) {
            return new ManagedTransactionFactory();
        }
        return environment.getTransactionFactory();
    }

    private void closeTransaction(Transaction tx) {
        if (tx != null) {
            try {
                tx.close();
            } catch (SQLException ignore) {
                // Intentionally ignore. Prefer previous error.
            }
        }
    }

}<|MERGE_RESOLUTION|>--- conflicted
+++ resolved
@@ -36,7 +36,6 @@
  */
 public class DefaultSqlSessionFactory implements SqlSessionFactory {
 
-<<<<<<< HEAD
     private final Configuration configuration;
 
     public DefaultSqlSessionFactory(Configuration configuration) {
@@ -80,57 +79,22 @@
     @Override
     public SqlSession openSession(ExecutorType execType, boolean autoCommit) {
         return openSessionFromDataSource(execType, null, autoCommit);
-=======
-  private final Configuration configuration;
+    }
 
-  public DefaultSqlSessionFactory(Configuration configuration) {
-    this.configuration = configuration;
-  }
+    @Override
+    public SqlSession openSession(Connection connection) {
+        return openSessionFromConnection(configuration.getDefaultExecutorType(), connection);
+    }
 
-  @Override
-  public SqlSession openSession() {
-    return openSessionFromDataSource(configuration.getDefaultExecutorType(), null, false);
-  }
+    @Override
+    public SqlSession openSession(ExecutorType execType, Connection connection) {
+        return openSessionFromConnection(execType, connection);
+    }
 
-  @Override
-  public SqlSession openSession(boolean autoCommit) {
-    return openSessionFromDataSource(configuration.getDefaultExecutorType(), null, autoCommit);
-  }
-
-  @Override
-  public SqlSession openSession(ExecutorType execType) {
-    return openSessionFromDataSource(execType, null, false);
-  }
-
-  @Override
-  public SqlSession openSession(TransactionIsolationLevel level) {
-    return openSessionFromDataSource(configuration.getDefaultExecutorType(), level, false);
-  }
-
-  @Override
-  public SqlSession openSession(ExecutorType execType, TransactionIsolationLevel level) {
-    return openSessionFromDataSource(execType, level, false);
-  }
-
-  @Override
-  public SqlSession openSession(ExecutorType execType, boolean autoCommit) {
-    return openSessionFromDataSource(execType, null, autoCommit);
-  }
-
-  @Override
-  public SqlSession openSession(Connection connection) {
-    return openSessionFromConnection(configuration.getDefaultExecutorType(), connection);
-  }
-
-  @Override
-  public SqlSession openSession(ExecutorType execType, Connection connection) {
-    return openSessionFromConnection(execType, connection);
-  }
-
-  @Override
-  public Configuration getConfiguration() {
-    return configuration;
-  }
+    @Override
+    public Configuration getConfiguration() {
+        return configuration;
+    }
 
   protected SqlSession createSqlSession(Configuration configuration, Executor executor, boolean autoCommit) {
     return new DefaultSqlSession(configuration, executor, autoCommit);
@@ -172,62 +136,8 @@
       throw ExceptionFactory.wrapException("Error opening session.  Cause: " + e, e);
     } finally {
       ErrorContext.instance().reset();
->>>>>>> ca8118f7
     }
-
-    @Override
-    public SqlSession openSession(Connection connection) {
-        return openSessionFromConnection(configuration.getDefaultExecutorType(), connection);
-    }
-
-    @Override
-    public SqlSession openSession(ExecutorType execType, Connection connection) {
-        return openSessionFromConnection(execType, connection);
-    }
-
-    @Override
-    public Configuration getConfiguration() {
-        return configuration;
-    }
-
-    private SqlSession openSessionFromDataSource(ExecutorType execType, TransactionIsolationLevel level,
-                                                 boolean autoCommit) {
-        Transaction tx = null;
-        try {
-            final Environment environment = configuration.getEnvironment();
-            final TransactionFactory transactionFactory = getTransactionFactoryFromEnvironment(environment);
-            tx = transactionFactory.newTransaction(environment.getDataSource(), level, autoCommit);
-            final Executor executor = configuration.newExecutor(tx, execType);
-            return new DefaultSqlSession(configuration, executor, autoCommit);
-        } catch (Exception e) {
-            closeTransaction(tx); // may have fetched a connection so lets call close()
-            throw ExceptionFactory.wrapException("Error opening session.  Cause: " + e, e);
-        } finally {
-            ErrorContext.instance().reset();
-        }
-    }
-
-    private SqlSession openSessionFromConnection(ExecutorType execType, Connection connection) {
-        try {
-            boolean autoCommit;
-            try {
-                autoCommit = connection.getAutoCommit();
-            } catch (SQLException e) {
-                // Failover to true, as most poor drivers
-                // or databases won't support transactions
-                autoCommit = true;
-            }
-            final Environment environment = configuration.getEnvironment();
-            final TransactionFactory transactionFactory = getTransactionFactoryFromEnvironment(environment);
-            final Transaction tx = transactionFactory.newTransaction(connection);
-            final Executor executor = configuration.newExecutor(tx, execType);
-            return new DefaultSqlSession(configuration, executor, autoCommit);
-        } catch (Exception e) {
-            throw ExceptionFactory.wrapException("Error opening session.  Cause: " + e, e);
-        } finally {
-            ErrorContext.instance().reset();
-        }
-    }
+  }
 
     private TransactionFactory getTransactionFactoryFromEnvironment(Environment environment) {
         if (environment == null || environment.getTransactionFactory() == null) {
